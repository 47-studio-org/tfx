# Lint as: python3
# Copyright 2020 Google LLC. All Rights Reserved.
#
# Licensed under the Apache License, Version 2.0 (the "License");
# you may not use this file except in compliance with the License.
# You may obtain a copy of the License at
#
#     http://www.apache.org/licenses/LICENSE-2.0
#
# Unless required by applicable law or agreed to in writing, software
# distributed under the License is distributed on an "AS IS" BASIS,
# WITHOUT WARRANTIES OR CONDITIONS OF ANY KIND, either express or implied.
# See the License for the specific language governing permissions and
# limitations under the License.
"""Recording pipeline from MLMD metadata."""

from __future__ import absolute_import
from __future__ import division
from __future__ import print_function

import collections
import os
from typing import Iterable, List, Mapping, Optional, Text, Tuple

from absl import logging
from tfx.orchestration import metadata
from tfx.utils import io_utils

from ml_metadata.proto import metadata_store_pb2


def _get_paths(metadata_connection: metadata.Metadata,
               executions: List[metadata_store_pb2.Execution],
               output_dir: Text) -> Iterable[Tuple[Text, Text]]:
  """Yields tuple with source and destination artifact uris.

  The destination artifact uris are located in the output_dir. The source
  artifact uris are retrieved using execution ids. Artifact index is used
  for saving multiple output artifacts with same key.

  Args:
    metadata_connection: Instance of metadata.Metadata for I/O to MLMD.
    executions: List of executions of a pipeline run.
    output_dir: Directory path where the pipeline outputs should be recorded.

  Yields:
    Iterable over tuples of source uri and destination uri.

  Raises:
    ValueError if artifact key and index are not recorded in MLMD event.
  """
  for execution in executions:
    component_id = execution.properties[
        metadata._EXECUTION_TYPE_KEY_COMPONENT_ID].string_value  # pylint: disable=protected-access
    # ResolverNode is ignored because it doesn't have a executor that can be
    # replaced with stub.
    if component_id.startswith('ResolverNode'):
      continue
    eid = [execution.id]
    events = metadata_connection.store.get_events_by_execution_ids(eid)
    output_events = [
        x for x in events if x.type == metadata_store_pb2.Event.OUTPUT
    ]
    for event in output_events:
      steps = event.path.steps
      if not steps or not steps[0].HasField('key'):
        raise ValueError('Artifact key is not recorded in the MLMD.')
      name = steps[0].key
      artifacts = metadata_connection.store.get_artifacts_by_id(
          [event.artifact_id])
      for artifact in artifacts:
        src_uri = artifact.uri
        if len(steps) < 2 or not steps[1].HasField('index'):
          raise ValueError('Artifact index is not recorded in the MLMD.')
        artifact_index = steps[1].index
        dest_uri = os.path.join(output_dir, component_id, name,
                                str(artifact_index))
        yield (src_uri, dest_uri)


def _get_execution_dict(
    metadata_connection: metadata.Metadata
) -> Mapping[Text, List[metadata_store_pb2.Execution]]:
  """Returns a dictionary holding list of executions for all run_id in MLMD.

  Args:
    metadata_connection: Instance of metadata.Metadata for I/O to MLMD.

  Returns:
    A dictionary that holds list of executions for a run_id.
  """
  execution_dict = collections.defaultdict(list)
  for execution in metadata_connection.store.get_executions():
    execution_run_id = execution.properties['run_id'].string_value
    execution_dict[execution_run_id].append(execution)
  return execution_dict


def _get_latest_executions(
    metadata_connection: metadata.Metadata,
    pipeline_name: Text) -> List[metadata_store_pb2.Execution]:
  """Fetches executions associated with the latest context.

  Args:
    metadata_connection: Instance of metadata.Metadata for I/O to MLMD.
    pipeline_name: Name of the pipeline to rerieve the latest executions for.

  Returns:
    List of executions for the latest run of a pipeline with the given
    pipeline_name.
  """
  pipeline_run_contexts = [
      c for c in metadata_connection.store.get_contexts_by_type(
          metadata._CONTEXT_TYPE_PIPELINE_RUN)  # pylint: disable=protected-access
      if c.properties['pipeline_name'].string_value == pipeline_name
  ]
  latest_context = max(
      pipeline_run_contexts, key=lambda c: c.last_update_time_since_epoch)
  return metadata_connection.store.get_executions_by_context(latest_context.id)


def record_pipeline(output_dir: Text,
                    metadata_db_uri: Optional[Text] = None,
                    host: Optional[Text] = None,
                    port: Optional[int] = None,
                    pipeline_name: Optional[Text] = None,
                    run_id: Optional[Text] = None) -> None:
  """Record pipeline run with run_id to output_dir.

  For the beam pipeline, metadata_db_uri is required. For KFP pipeline,
  host and port should be specified. If run_id is not specified, then
  pipeline_name ought to be specified in order to fetch the latest execution
  for the specified pipeline.

  Args:
    output_dir: Directory path where the pipeline outputs should be recorded.
    metadata_db_uri: Uri to metadata db.
    host: Hostname of the metadata grpc server
    port: Port number of the metadata grpc server.
    pipeline_name: Pipeline name, which is required if run_id isn't specified.
    run_id: Pipeline execution run_id.

  Raises:
    ValueError: In cases of invalid arguments:
      - metadata_db_uri is None or host and/or port is None.
      - run_id is None and pipeline_name is None.
    FileNotFoundError: if the source artifact uri does not already exist.
  """
  if host is not None and port is not None:
    metadata_config = metadata_store_pb2.MetadataStoreClientConfig(
        host=host, port=port)
  elif metadata_db_uri is not None:
    metadata_config = metadata.sqlite_metadata_connection_config(
        metadata_db_uri)
  else:
    raise ValueError('For KFP, host and port are required. '
                     'For beam pipeline, metadata_db_uri is required.')

  with metadata.Metadata(metadata_config) as metadata_connection:
    if run_id is None:
      if pipeline_name is None:
        raise ValueError('If the run_id is not specified,'
                         ' pipeline_name should be specified')
      # fetch executions of the most recently updated execution context.
      executions = _get_latest_executions(metadata_connection, pipeline_name)
    else:
      execution_dict = _get_execution_dict(metadata_connection)
      if run_id in execution_dict:
        executions = execution_dict[run_id]
      else:
        raise ValueError(
            'run_id {} is not recorded in the MLMD metadata'.format(run_id))

    for src_uri, dest_uri in _get_paths(metadata_connection, executions,
                                        output_dir):
<<<<<<< HEAD
      if tf.io.gfile.exists(dest_uri):
        logging.info('Destination %s already exists.', dest_uri)
      else:
        io_utils.copy_dir(src_uri, dest_uri)
=======
      io_utils.copy_dir(src_uri, dest_uri)
>>>>>>> 70c18072
    logging.info('Pipeline Recorded at %s', output_dir)<|MERGE_RESOLUTION|>--- conflicted
+++ resolved
@@ -173,12 +173,5 @@
 
     for src_uri, dest_uri in _get_paths(metadata_connection, executions,
                                         output_dir):
-<<<<<<< HEAD
-      if tf.io.gfile.exists(dest_uri):
-        logging.info('Destination %s already exists.', dest_uri)
-      else:
-        io_utils.copy_dir(src_uri, dest_uri)
-=======
       io_utils.copy_dir(src_uri, dest_uri)
->>>>>>> 70c18072
     logging.info('Pipeline Recorded at %s', output_dir)