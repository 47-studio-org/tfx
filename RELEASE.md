# Current Version (Still in Development)

## Major Features and Improvements

*   Added support for partial pipeline run. Users can now run a subset of nodes
    in a pipeline while reusing artifacts generated in previous pipeline runs.
    This is supported in LocalDagRunner and BeamDagRunner, and is exposed via
    the TfxRunner API.

### For Pipeline Authors

### For Component Authors

## Deprecations

## Bug Fixes and Other Changes
*   Increased docker timeout to 5 minutes for image building in CLI.
*   Fixed KeyError when multiple Examples artifacts were used in Transform
    without materialization.
*   Fixed error where Vertex Endpoints of the same name is not deduped

## Documentation Updates

# Version 1.4.0

## Major Features and Improvements

*   Supported endpoint overwrite for CAIP BulkInferrer.
*   Added support for outputting and encoding `tf.RaggedTensor`s in TFX
    Transform component.
*   Added conditional for TFX running on KFPv2 (Vertex).
*   Supported component level beam pipeline args for Vertex (KFPV2DagRunner).
*   Support exit handler for TFX running on KFPv2 (Vertex).
*   Added RangeConfig for QueryBasedExampleGen to select date using query
    pattern.
*   Added support for union of Channels as input to standard TFX components.
    Users can use channel.union() to combine multiple Channels and use as input
    to these compnents. Artfacts resolved from these channels are expected to
    have the same type, and passed to components in no particular order.

## Breaking Changes

*   Calling `TfxRunner.run(pipeline)` with the Pipeline IR proto will no longer
    be supported. Please switch to `TfxRunner.run_with_ir(pipeline)` instead.
    If you are calling `TfxRunner.run(pipeline)` with the Pipeline object, this
    change should not affect you.

### For Pipeline Authors

*   N/A

### For Component Authors

*   N/A

## Deprecations

*   Deprecated python3.6 support.

## Bug Fixes and Other Changes

*   Depends on `google-cloud-aiplatform>=1.5.0,<2`.
*   Depends on `pyarrow>=1,<6`.
*   Fixed FileBasedExampleGen driver for Kubeflow v2 (Vertex). Driver can
    update exec_properties for its executor now, which enables {SPAN} feature.
*   example_gen.utils.dict_to_example now accepts Numpy types
*   Updated pytest to include v6.x
<<<<<<< HEAD
*   Fixed `ElwcBigQueryExampleGen` data serializiation error that was causing an assertion
    failure on Beam. 
=======
*   Depends on `apache-beam[gcp]>=2.33,<3`.
*   Depends on `ml-metadata>=1.4.0,<1.5.0`.
*   Depends on `struct2tensor>=0.35.0,<0.36.0`.
*   Depends on `tensorflow-data-validation>=1.4.0,<1.5.0`.
*   Depends on `tensorflow-model-analysis>=0.35.0,<0.36.0`.
*   Depends on `tensorflow-transform>=1.4.0,<1.5.0`.
*   Depends on `tfx-bsl>=1.4.0,<1.5.0`.

## Documentation Updates

*   N/A

# Version 1.3.3

## Major Features and Improvements

*   N/A

### For Pipeline Authors

*   N/A

### For Component Authors

*   N/A

## Deprecations

*   N/A

## Bug Fixes and Other Changes

*   Depends on `tensorflow>=1.15.2,!=2.0.*,!=2.1.*,!=2.2.*,!=2.3.*,!=2.4.*,!=2.5.*,<2.7`.
>>>>>>> e3a0421c

## Documentation Updates

*   N/A

# Version 1.3.2

## Major Features and Improvements

*   N/A

### For Pipeline Authors

*   N/A

### For Component Authors

*   N/A

## Deprecations

*   N/A

## Bug Fixes and Other Changes

*  Fixed endless waiting for Vertex Trainer.

## Documentation Updates

*   N/A

# Version 1.3.1

## Major Features and Improvements

*   N/A

### For Pipeline Authors

*   N/A

### For Component Authors

*   N/A

## Deprecations

*   N/A

## Bug Fixes and Other Changes

*  Fixed Vertex Pusher by passing enable_vertex flag for deploying model.

## Documentation Updates

*   N/A

# Version 1.3.0

## Major Features and Improvements

*   TFX CLI now supports runtime parameter on Kubeflow, Vertex, and Airflow.
    Use it with '--runtime_parameter=<parameter_name>=<parameter_value>' flag.
    In the case of multiple runtime parameters, format is as follows:
    '--runtime_parameter=<parameter_name>=<parameter_value> --runtime_parameter
    =<parameter_name>=<parameter_value>'
*   Added Manual node in the experimental orchestrator.
*   Placeholders support index access and JSON serialization for list type execution properties.
*   Added `ImportSchemaGen` which is a dedicated component to import a
    pre-defined schema file. ImportSchemaGen will replace `Importer` with
    simpler syntax and less constraints. You have to pass the file path to the
    schema file instead of the parent directory unlike `Importer`.
*   Updated GCP Vertex Client to support EncryptionSpec and Cloud Labels.

## Breaking Changes

### For Pipeline Authors

*   N/A

### For Component Authors

*   N/A

## Deprecations

*   The import name of KerasTuner has been changed from `kerastuner`
    to `keras_tuner`. The import name of `kerastuner` is still supported.
    A warning will occur when import from `kerastuner`, but does not affect
    the usage.
*   **Upcoming deprecation** - TFX 1.3.0 will be the last release to support
    Python 3.6. Starting with TFX 1.4.0 Python 3.6 will no longer be supported.

## Bug Fixes and Other Changes
*   The default job name for Google Cloud AI Training jobs was changed from
    'tfx_YYYYmmddHHMMSS' to 'tfx_YYYYmmddHHMMSS_xxxxxxxx', where 'xxxxxxxx' is
    a random 8 digit hexadecimal string.
*   Fix component to raise error if its input required channel (specified from
    ComponentSpec) has no artifacts in it.
*   Fixed an issue where ClientOptions with regional endpoint was
    incorrectly left out in Vertex AI pusher.
*   CLI now hides passed flags from user python files in "--pipeline-path". This
    will prevent errors when user python file tries reading and parsing flags.
*   Fixed missing type information marker file 'py.typed'.
*   Fixed handling of artifacts with no PROPERTIES in scripts/run_component.py
*   Fixed passing non-string execution properties and artifact properties in
    scripts/run_component.py*   Depends on `apache-beam[gcp]>=2.32,<3`.
*   Depends on `google-cloud-bigquery>=1.28.0,<3`.
*   Depends on `jinja2>=2.7.3,<4`, i.e. now supports Jinja 3.x.
*   Depends on `keras-tuner>=1.0.4,<2`.
*   Depends on `kfp>=1.6.1,!=1.7.2,<1.8.2` in \[kfp\] extra.
*   Depends on `kfp-pipeline-spec>=>=0.1.10,<0.2`.
*   Depends on `ml-metadata>=1.3.0,<1.4.0`.
*   Depends on `struct2tensor>=0.34.0,<0.35.0`.
*   Depends on `tensorflow>=1.15.2,!=2.0.*,!=2.1.*,!=2.2.*,!=2.3.*,!=2.4.*,!=2.5.*,<3`.
*   Depends on `tensorflow-data-validation>=1.3.0,<1.4.0`.
*   Depends on `tensorflow-model-analysis>=0.34.1,<0.35.0`.
*   Depends on `tensorflow-serving-api>=1.15,!=2.0.*,!=2.1.*,!=2.2.*,!=2.3.*,!=2.4.*,!=2.5.*,<3`.
*   Depends on `tensorflow-transform>=1.3.0,<1.4.0`.
*   Depends on `tfx-bsl>=1.3.0,<1.4.0`.
*   Depends on 'google-cloud-aiplatform>=0.5.0,<2'.

## Documentation Updates

*   N/A

# Version 1.2.1

## Major Features and Improvements

*   N/A

## Breaking Changes

*   N/A

### For Pipeline Authors

*   N/A

### For Component Authors

*   N/A

## Deprecations

*   N/A

## Bug Fixes and Other Changes

*   Added support for a custom metadata-ui-json filename in KubeflowDagRunner.
*   Fixed missing type information marker file 'py.typed'.

## Documentation Updates

*   N/A

# Version 1.2.0

## Major Features and Improvements

*  Added RuntimeParam support for Trainer's custom_config.
*  TFX Trainer and Pusher now support Vertex, which can be enabled with
   `ENABLE_VERTEX_KEY` key in `custom_config`.

## Breaking Changes

### For Pipeline Authors

*   N/A

### For Component Authors

*   N/A

## Deprecations

*   N/A

## Bug Fixes and Other Changes

*   Fixed the issue that kfp_pod_name is not generated as an execution property
    for Kubeflow Pipelines.
*   Fixed issue when InputValuePlaceholder is used as component parameter in
    container based component.
*   Depends on `kubernetes>=10.0.1,<13`
*   `CsvToExample` now supports multi-line strings.
*   `tfx.benchmarks` package was removed from the Python TFX wheel. This package
    is used only for benchmarking and not useful for end users.
*   Fixed the issue for fairness_indicator_thresholds support of Evaluator.
*   Depends on `apache-beam[gcp]>=2.31,<3`.
*   Depends on `kfp-pipeline-spec>=0.1.8,<0.2`.
*   Depends on `ml-metadata>=1.2.0,<1.3.0`.
*   Depends on `struct2tensor>=0.33.0,<0.34.0`.
*   Depends on `tensorflow-data-validation>=1.2.0,<1.3.0`.
*   Depends on `tensorflow-model-analysis>=0.33.0,<0.34.0`.
*   Depends on `tensorflow-transform>=1.2.0,<1.3.0`.
*   Depends on `tfx-bsl>=1.2.0,<1.3.0`.

## Documentation Updates

*   N/A

# Version 1.1.x (skipped)

To maintain version consistency among TFX Family libraries we skipped
the 1.1.x release for TFX library.

# Version 1.0.0

## Major Features and Improvements

*  Added tfx.v1 Public APIs, please refer to
   [API doc](https://www.tensorflow.org/tfx/api_docs/python/tfx/v1) for details.
*  Transform component now computes pre-transform and post-transform statistics
   and stores them in new, indvidual outputs ('pre_transform_schema',
   'pre_transform_stats', 'post_transform_schema', 'post_transform_stats',
   'post_transform_anomalies'). This can be disabled by setting
   `disable_statistics=True` in the Transform component.
*  BERT cola and mrpc examples now demonstrate how to calculate statistics for
   NLP features.
*  TFX CLI now supports
   [Vertex Pipelines](https://cloud.google.com/vertex-ai/docs/pipelines/introduction).
   use it with `--engine=vertex` flag.
*  Telemetry: Only first-party tfx component's executor telemetry will be
   collected. All other executors will be recorded as `third_party_executor`.
   For labels longer than 63, keep first 63 characters (instead of last 63
   characters before).
*  Supports text type (use proto json string format) RuntimeParam for protos.
*  Combined/moved taxi's runtime_parameter, kubeflow_local and kubleflow_gcp
   example pipelines into one penguin_pipeline_kubeflow example
*  Transform component now supports passing `stats_options_updater_fn` directly
   as well as through the module file.
*  Placeholders support accessing artifact property and custom property.
*  Removed the extra node information in IR for KubeflowDagRunner, to reduce
   size of generated IR.

## Breaking Changes

*  Removed unneccessary default values for required component input Channels.
*  The `_PropertyDictWrapper` internal wrapper for `component.inputs` and
   `component.outputs` was removed: `component.inputs` and `component.outputs`
   are now unwrapped dictionaries, and the attribute accessor syntax (e.g.
   `components.outputs.output_name`) is no longer supported. Please use the
   dictionary indexing syntax (e.g. `components.outputs['output_name']`)
   instead.

### For Pipeline Authors

*   N/A

### For Component Authors

*   Apache Beam support is migrated from TFX Base Components and Executors to
    dedicated Beam Components and Executors. `BaseExecutor` will no longer embed
    `beam_pipeline_args`. Custom executors for Beam powered components should
    now extend BaseBeamExecutor instead of BaseExecutor.

## Deprecations

*   Deprecated nested RuntimeParam for Proto, Please use text type (proto json
    string) RuntimeParam instead of Proto dict with nested RuntimeParam in it.

## Bug Fixes and Other Changes

*   Forces keyword arguments for AirflowComponent to make it compatible with
    Apache Airflow 2.1.0 and later.
*   Fixed issue where passing `analyzer_cache` to `tfx.components.Transform`
    before there are any Transform cache artifacts published would fail.
*   Included type information according to PEP-561. However, protobuf generated
    files don't have type information, and you might need to ignore errors from
    them. For example, if you are using `mypy`, see
    [the related doc](https://mypy.readthedocs.io/en/stable/running_mypy.html#missing-type-hints-for-third-party-library).
*   Removed `six` dependency.
*   Depends on `apache-beam[gcp]>=2.29,<3`.
*   Depends on `google-cloud-bigquery>=1.28.0,<2.21`
*   Depends on `ml-metadata>=1.0.0,<1.1.0`.
*   Depends on `protobuf>=3.13,<4`.
*   Depends on `struct2tensor>=0.31.0,<0.32.0`.
*   Depends on `tensorflow>=1.15.2,!=2.0.*,!=2.1.*,!=2.2.*,!=2.3.*,!=2.4.*,<3`.
*   Depends on `tensorflow-data-validation>=1.0.0,<1.1.0`.
*   Depends on `tensorflow-hub>=0.9.0,<0.13`.
*   Depends on `tensorflowjs>=3.6.0,<4`.
*   Depends on `tensorflow-model-analysis>=0.31.0,<0.32.0`.
*   Depends on `tensorflow-serving-api>=1.15,!=2.0.*,!=2.1.*,!=2.2.*,!=2.3.*,!=2.4.*,<3`.
*   Depends on `tensorflow-transform>=1.0.0,<1.1.0`.
*   Depends on `tfx-bsl>=1.0.0,<1.1.0`.

## Documentation Updates

*  Update the Guide of TFX to adopt 1.0 API.
*  TFT and TFDV component documentation now describes how to
   configure pre-transform and post-transform statistics, which can be used for
   validating text features.

# Version 0.30.2

## Major Features and Improvements

*   N/A

## Breaking Changes

### For Pipeline Authors

*   N/A

### For Component Authors

*   N/A

## Deprecations

*   N/A

## Bug Fixes and Other Changes

*   Update resolver query in TFX -> KFP IR compiler with vertex placeholder
    syntax.

## Documentation Updates

*   N/A

# Version 0.30.1

## Major Features and Improvements

*   TFX CLI now supports
    [Vertex Pipelines](https://cloud.google.com/vertex-ai/docs/pipelines/introduction).
    use it with `--engine=vertex` flag.

## Breaking Changes

### For Pipeline Authors

*   N/A

### For Component Authors

*   N/A

## Deprecations

*   N/A

## Bug Fixes and Other Changes

*   Fix resolver artifact filter in TFX -> KFP IR compiler with OP filter syntax.
*   Forces keyword arguments for AirflowComponent to make it compatible with
    Apache Airflow 2.1.0 and later.

## Documentation Updates

*   N/A


# Version 0.30.0

## Major Features and Improvements

*  Upgraded TFX to KFP compiler to use KFP IR schema version 2.0.0.
*  InfraValidator can now produce a [SavedModel with warmup requests](
   https://www.tensorflow.org/tfx/serving/saved_model_warmup). This feature is
   enabled by setting `RequestSpec.make_warmup = True`. The SavedModel will be
   stored in the InfraBlessing artifact (`blessing` output of InfraValidator).
*  Pusher's `model` input is now optional, and `infra_blessing` can be used
   instead to push the SavedModel with warmup requests, produced by an
   InfraValidator. Note that InfraValidator does not always create a SavedModel,
   and the producer InfraValidator must be configured with
   `RequestSpec.make_warmup = True` in order to be pushed by a Pusher.
*  Support is added for the JSON_VALUE artifact property type, allowing storage
   of JSON-compatible objects as artifact metadata.
*  Support is added for the KFP v2 artifact metadata field when executing using
   the KFP v2 container entrypoint.
*  InfraValidator for Kubernetes now can override Pod manifest to customize
   annotations and environment variables.
*  Allow Beam pipeline args to be extended by specifying
   `beam_pipeline_args` per component.
*  Support string RuntimeParameters on Airflow.
*  User code specified through the `module_file` argument for the Evaluator,
   Transform, Trainer and Tuner components is now packaged as a pip wheel for
   execution. For Evaluator and Transform, these wheel packages are now
   installed on remote Apache Beam workers.

## Breaking Changes

### For Pipeline Authors

*  CLI usage with kubeflow changed significantly. You MUST use the new:
  *  `--build-image` to build a container image when
     updating a pipeline with kubeflow engine.
  *  `--build-target-image` flag in CLI is changed to `--build-image` without
     any container image argument. TFX will auto detect the image specified in
     the KubeflowDagRunnerConfig class instance. For example,
     ```python
     tfx pipeline create --pipeline-path=runner.py --endpoint=xxx --build-image
     tfx pipeline update --pipeline-path=runner.py --endpoint=xxx --build-image
     ```
  *  `--package-path` and `--skaffold_cmd` flags were deleted. The compiled path
     can be specified when creating a KubeflowDagRunner class instance. TFX CLI
     doesn't depend on skaffold any more and use Docker SDK directly.
*  Specify the container image for KubeflowDagRunner in the
   KubeflowDagRunnerConfig directly instead of reading it from an environment
   variable. CLI will not set `KUBEFLOW_TFX_IMAGE` environment variable any
   more. See
   [example](https://github.com/tensorflow/tfx/blob/c315e7cf75822088e974e15b43c96fab86746733/tfx/experimental/templates/taxi/kubeflow_runner.py#L63).
*  Default orchestration engine of CLI was changed to `local` orchestrator from
   `beam` orchestrator. You can still use `beam` orchestrator with
   `--engine=beam` flag.
*  Trainer now uses GenericExecutor as default. To use the previous Estimator
   based Trainer, please set custom_executor_spec to trainer.executor.Executor.
*  Changed the pattern spec supported for QueryBasedDriver:
   *   @span_begin_timestamp: Start of span interval, Timestamp in seconds.
   *   @span_end_timestamp: End of span interval, Timestamp in seconds.
   *   @span_yyyymmdd_utc: STRING with format, e.g., '20180114', corresponding
                           to the span interval begin in UTC.
*  Removed the already deprecated compile() method on Kubeflow V2 Dag Runner.
*  Removed project_id argument from KubeflowV2DagRunnerConfig which is not used
   and meaningless if not used with GCP.
*  Removed config from LocalDagRunner's constructor, and dropped pipeline proto
   support from LocalDagRunner's run function.
*  Removed input parameter in ExampleGen constructor and external_input in
   dsl_utils, which were called as deprecated in TFX 0.23.
*  Changed the storage type of `span` and `version` custom property in Examples
   artifact from string to int.
*  `ResolverStrategy.resolve_artifacts()` method signature has changed to take
   `ml_metadata.MetadataStore` object as the first argument.
*  Artifacts param is deprecated/ignored in Channel constructor.
*  Removed matching_channel_name from Channel's constructor.
*  Deleted all usages of instance_name, which was deprecated in version 0.25.0.
   Please use .with_id() method of components.
*  Removed output channel overwrite functionality from all official components.
*  Transform will use the native TF2 implementation of tf.transform unless TF2
   behaviors are explicitly disabled. The previous behaviour can still be
   obtained by setting `force_tf_compat_v1=True`.

### For Component Authors

*   N/A

## Deprecations

*   RuntimeParameter usage for `module_file` and user-defined function paths is
    marked experimental.
*  `LatestArtifactsResolver`, `LatestBlessedModelResolver`, `SpansResolver`
   are renamed to `LatestArtifactStrategy`, `LatestBlessedModelStrategy`,
   `SpanRangeStrategy` respectively.

## Bug Fixes and Other Changes

*   GCP compute project in BigQuery Pusher executor can be specified.
*   New extra dependencies for convenience.
    - tfx[airflow] installs all Apache Airflow orchestrator dependencies.
    - tfx[kfp] installs all Kubeflow Pipelines orchestrator dependencies.
    - tfx[tf-ranking] installs packages for TensorFlow Ranking.
      NOTE: TensorFlow Ranking only compatible with TF >= 2.0.
*   Depends on `google-cloud-bigquery>=1.28.0,<3`. (This was already installed
    as a transitive dependency from the first release of TFX.)
*   Depends on `google-cloud-aiplatform>=0.5.0,<0.8`.
*   Depends on `ml-metadata>=0.30.0,<0.31.0`.
*   Depends on `portpicker>=1.3.1,<2`.
*   Depends on `struct2tensor>=0.30.0,<0.31.0`.
*   Depends on `tensorflow-data-validation>=0.30.0,<0.31.0`.
*   Depends on `tensorflow-model-analysis>=0.30.0,<0.31.0`.
*   Depends on `tensorflow-transform>=0.30.0,<0.31.0`.
*   Depends on `tfx-bsl>=0.30.0,<0.31.0`.

## Documentation Updates

*   N/A

# Version 0.29.0

## Major Features and Improvements

*  Added a simple query based driver that supports Span spec and static_range.
*  Added e2e rolling window example/test for Span Resolver.
*  Performance improvement in Transform by avoiding excess encodings and
   decodings when it materializes transformed examples or generates statistics
   (both enabled by default).
*  Added an accessor (`.data_view_decode_fn`) to the decoder function wrapped in
   the DataView in Trainer `FnArgs.data_accessor`.
*  Expanded the penguin example pipeline with instructions for using
   [JAX/Flax](https://github.com/google/flax) in addition to
   TensorFlow/Keras to write and train the model. The support for JAX/Flax in
   TFX is still experimental.
*  Updated CloudTuner KFP e2e example running on Google Cloud Platform with
   distributed tuning and GPU distributed training for each trial.

## Breaking Changes

*   Starting in this version, following artifacts will be stored in new format,
    but artifacts produced by older versions can be read in a backwards
    compatible way:
    *   Change split sub-folder format to 'Split-<split_name>', this applies to
        all artifacts that contain splits. Old format '<split_name>' can still
        be loaded by TFX.
    *   Change Model artifact's sub-folder name to 'Format-TFMA' for eval model
        and 'Format-Serving' for serving model. Old Model artifact format
        ('eval_model_dir'/'serving_model_dir') can still be loaded by TFX.
    *   Change ExampleStatistics artifact payload to binary proto
        FeatureStats.pb file. Old payload format (tfrecord stats_tfrecord file)
        can still be loaded by TFX.
    *   Change ExampleAnomalies artifact payload to binary proto SchemaDiff.pb
        file. Old payload format (text proto anomalies.pbtxt file) is deprecated
        as TFX doesn't have downstream components that take ExampleAnomalies
        artifact.


### For Pipeline Authors

*  CLI requires Apache Airflow 1.10.14 or later. If you are using an older
   version of airflow, you can still copy runner definition to the DAG
   directory manually and run using airflow UIs.

### For Component Authors

*   N/A

## Deprecations

*   Deprecated input/output compatibility aliases for Transform and
    StatisticsGen.

## Bug Fixes and Other Changes

*   The `tfx_version` custom property of output artifacts is now set by the
    default publisher to the TFX SDK version.
*   Depends on `absl-py>=0.9,<0.13`.
*   Depends on `kfp-pipeline-spec>=0.1.7,<0.2`.
*   Depends on `ml-metadata>=0.29.0,<0.30.0`.
*   Depends on `packaging>=20,<21`.
*   Depends on `struct2tensor>=0.29.0,<0.30.0`.
*   Depends on `tensorflow-data-validation>=0.29.0,<0.30.0`.
*   Depends on `tensorflow-model-analysis>=0.29.0,<0.30.0`.
*   Depends on `tensorflow-transform>=0.29.0,<0.30.0`.
*   Depends on `tfx-bsl>=0.29.0,<0.30.0`.

## Documentation Updates

*   Simplified Apache Spark and Flink example deployment scripts by using Beam's
    SparkRunner and FlinkRunner classes.
*   Upgraded example Apache Flink deployment to Flink 1.12.1.
*   Upgraded example Apache Spark deployment to Spark 2.4.7.
*   Added the "TFX Python function component" notebook tutorial.

# Version 0.28.0

## Major Features and Improvements

*   Publically released TFX docker image in [tensorflow/tfx](
    https://hub.docker.com/r/tensorflow/tfx) will use GPU
    compatible based TensorFlow images from [Deep Learning Containers](
    https://cloud.google.com/ai-platform/deep-learning-containers). This allow
    these images to be used with GPU out of box.
*   Added an example pipeline for a ranking model (using
    [tensorflow_ranking](https://github.com/tensorflow/ranking))
    at `tfx/examples/ranking`. More documentation will be available in future
    releases.
*   Added a [spans_resolver](
    https://github.com/tensorflow/tfx/blob/master/tfx/dsl/experimental/spans_resolver.py)
    that can resolve spans based on range_config.

## Breaking Changes

### For Pipeline Authors

*   Custom arg key in `google_cloud_ai_platform.tuner.executor` is renamed to
    `ai_platform_tuning_args` from `ai_platform_training_args`, to better
    distinguish usage with Trainer.

### For component authors

*   N/A

## Deprecations

*   Deprecated input/output compatibility aliases for Transform and SchemaGen.

## Bug Fixes and Other Changes

*   Change Bigquery ML Pusher to publish the model to the user specified project
    instead of the default project from run time context.
*   Depends on `apache-beam[gcp]>=2.28,<3`.
*   Depends on `ml-metadata>=0.28.0,<0.29.0`.
*   Depends on `kfp-pipeline-spec>=0.1.6,<0.2`.
*   Depends on `struct2tensor>=0.28.0,<0.29.0`.
*   Depends on `tensorflow-data-validation>=0.28.0,<0.29.0`.
*   Depends on `tensorflow-model-analysis>=0.28.0,<0.29.0`.
*   Depends on `tensorflow-transform>=0.28.0,<0.29.0`.
*   Depends on `tfx-bsl>=0.28.1,<0.29.0`.

## Documentation Updates

*   Published a [migration instruction](
    https://github.com/tensorflow/tfx/blob/master/tfx/orchestration/launcher/README.md)
    for legacy custom launcher developers.

# Version 0.27.0

## Major Features and Improvements

*   Updated the `tfx.components.evaluator.Evaluator` component to support
    [TFMA's "model-agnostic" evaluation](https://www.tensorflow.org/tfx/model_analysis/faq#how_do_i_setup_tfma_to_work_with_pre-calculated_ie_model-agnostic_predictions_tfrecord_and_tfexample).
    The `model` channel is now optional when constructing the component, which
    is useful when the `examples` channel provides tf.Examples containing both
    the labels and pre-computed model predictions, i.e. "model-agnostic"
    evaluation.
*   Supports different types of quantizations on TFLite conversion using
    TFLITE_REWRITER by setting `quantization_optimizations`,
    `quantization_supported_types` and `quantization_enable_full_integer`. Flag
    definitions can be found here: [Post-traning
    quantization](https://www.tensorflow.org/lite/performance/post_training_quantization).
*   Added automatic population of `tfdv.StatsOptions.vocab_paths` when computing
    statistics within the Transform component.

## Breaking changes

### For pipeline authors

*   `enable_quantization` from TFLITE_REWRITER is removed and setting
    quantization_optimizations = [tf.lite.Optimize.DEFAULT] will perform the
    same type of quantization, dynamic range quantization. Users of the
    TFLITE_REWRITER who do not enable quantization should be uneffected.
*   Default value for `infer_feature_shape` for SchemaGen changed from `False`
    to `True`, as indicated in previous release log. The inferred schema might
    change if you do not specify `infer_feature_shape`. It might leads to
    changes of the type of input features in Transform and Trainer code.

### For component authors

*   N/A

## Deprecations

*   Pipeline information is not be stored on the local filesystem anymore using
    Kubeflow Pipelines orchestration with CLI. Instead, CLI will always use the
    latest version of the pipeline in the Kubeflow Pipeline cluster. All
    operations will be executed based on the information on the Kubeflow
    Pipeline cluster. There might be some left files on
    `${HOME}/tfx/kubeflow` or `${HOME}/kubeflow` but those will not be used
    any more.
*   The `tfx.components.common_nodes.importer_node.ImporterNode` class has been
    moved to `tfx.dsl.components.common.importer.Importer`, with its
    old module path kept as a deprecated alias, which will be removed in a
    future version.
*   The `tfx.components.common_nodes.resolver_node.ResolverNode` class has been
    moved to `tfx.dsl.components.common.resolver.Resolver`, with its
    old module path kept as a deprecated alias, which will be removed in a
    future version.
*   The `tfx.dsl.resolvers.BaseResolver` class has been
    moved to `tfx.dsl.components.common.resolver.ResolverStrategy`, with its
    old module path kept as a deprecated alias, which will be removed in a
    future version.
*   Deprecated input/output compatibility aliases for ExampleValidator,
    Evaluator, Trainer and Pusher.

## Bug fixes and other changes

*   Add error condition checks to BulkInferrer's `output_example_spec`.
    Previously, when the `output_example_spec` did not include the correct spec
    definitions, the BulkInferrer would fail silently and output examples
    without predictions.
*   InfraValidator supports using alternative TensorFlow Serving image in case
    deployed environment cannot reach the public internet (nor the docker hub).
    Such alternative image should behave the same as official
    `tensorflow/serving` image such as the same model volume path, serving port,
    etc.
*   Executor in `tfx.extensions.google_cloud_ai_platform.pusher.executor`
    supported regional endpoint and machine_type.
*   Starting from this version, proto files which are used to generate
    component-level configs are included in the `tfx` package directly.
*   The `tfx.dsl.io.fileio.NotFoundError` exception unifies handling of not-
    found errors across different filesystem plugin backends.
*   Fixes the serialization of zero-valued default when using `RuntimeParameter`
    on Kubeflow.
*   Depends on `apache-beam[gcp]>=2.27,<3`.
*   Depends on `ml-metadata>=0.27.0,<0.28.0`.
*   Depends on `numpy>=1.16,<1.20`.
*   Depends on `pyarrow>=1,<3`.
*   Depends on `kfp-pipeline-spec>=0.1.5,<0.2` in test and image.
*   Depends on `tensorflow>=1.15.2,!=2.0.*,!=2.1.*,!=2.2.*,!=2.3.*,<3`.
*   Depends on `tensorflow-data-validation>=0.27.0,<0.28.0`.
*   Depends on `tensorflow-model-analysis>=0.27.0,<0.28.0`.
*   Depends on `tensorflow-serving-api>=1.15,!=2.0.*,!=2.1.*,!=2.2.*,!=2.3.*,<3`.
*   Depends on `tensorflow-transform>=0.27.0,<0.28.0`.
*   Depends on `tfx-bsl>=0.27.0,<0.28.0`.

## Documentation updates

*   N/A

# Version 0.26.4

*   This a bug fix only version.

## Major Features and Improvements

*   N/A

## Breaking changes

*   N/A

### For pipeline authors

*   N/A

### For component authors

*   N/A

## Deprecations

*   N/A

## Bug fixes and other changes

*   Depends on `apache-beam[gcp]>=2.25,!=2.26,<2.29`.
*   Depends on `tensorflow-data-validation>=0.26.1,<0.27`.

## Documentation updates

*   N/A

# Version 0.26.3

*   This a bug fix only version.

## Major Features and Improvements

*   N/A

## Breaking changes

*   N/A

### For pipeline authors

*   N/A

### For component authors

*   N/A

## Deprecations

*   N/A

## Bug fixes and other changes

*   Automatic autoreload of underlying modules a single `_ModuleFinder`
    registered per module.

## Documentation updates

*   N/A

# Version 0.26.1

*   This a bug fix only version

## Major Features and Improvements

*   N/A

## Breaking changes

*   N/A

### For pipeline authors

*   N/A

### For component authors

*   N/A

## Deprecations

*   N/A

## Bug fixes and other changes

*   The `tfx.version` attribute was restored.

## Documentation updates

*   N/A

# Version 0.26.0

## Major Features and Improvements

*   Supported output examples artifact for BulkInferrer which can be used to
    link with downstream training.
*   TFX Transform switched to a (notably) faster and more accurate
    implementation of `tft.quantiles` analyzer.
*   Added native TF 2 implementation of Transform. The default
    behavior will continue to use Tensorflow's compat.v1 APIs. This can be
    overriden by passing `force_tf_compat_v1=False` and enabling TF 2 behaviors.
    The default behavior for TF 2 will be switched to the new native
    implementation in a future release.
*   Added support for passing a callable to set pre/post transform statistic
    generation options.
*   In addition to the "tfx" pip package, a dependency-light distribution of the
    core pipeline authoring functionality of TFX is now available as the
    "ml-pipelines-sdk" pip package. This package does not include first-party
    TFX components. The "tfx" pip package is still the recommended installation
    path for TFX.
*   Migrated LocalDagRunner to the new [IR](https://github.com/tensorflow/tfx/blob/master/tfx/proto/orchestration/pipeline.proto) stack.

## Breaking changes

*   Wheel package building for TFX has changed, and users need to follow the
    [new TFX package build instructions]
    (https://github.com/tensorflow/tfx/blob/master/package_build/README.md) to
    build wheels for TFX.


### For pipeline authors

*   Added BigQueryToElwcExampleGen to take a query as input and generate
    ExampleListWithContext (ELWC) examples.

### For component authors

*   N/A

## Deprecations

*   TrainerFnArgs is deprecated by FnArgs.
*   Deprecated DockerComponentConfig class: user should set a DockerPlatformConfig
    proto in `platform_config` using `with_platform_config()` API instead.

## Bug fixes and other changes

*   Official TFX container image's entrypoint is changed so the image can be
    used as a custom worker for Dataflow.
*   In the published TFX container image, wheel files are now used to install
    TFX, and the TFX source code has been moved to `/tfx/src`.
*   Added a skeleton of CLI support for Kubeflow V2 runner, and implemented
    support for pipeline operations.
*   Added an experimental template to use with Kubeflow V2 runner.
*   Added sanitization of user-specified pipeline name in Kubeflow V2 runner.
*   Migrated `deployment_config` in Kubeflow V2 runner from `Any` proto message
    to `Struct`, to ensure compatibility across different copies of the proto
    libraries.
*   The `tfx.dsl.io.fileio` filesystem handler will delegate to
    `tensorflow.io.gfile` for any unknown filesystem schemes if TensorFlow
    is installed.
*   Skipped ephemeral package when the beam flag
    'worker_harness_container_image' is set.
*   The `tfx.dsl.io.makedirs` call now succeeds if the directory already exists.
*   Fixed the component entrypoint, so that it creates the parent directory for
    the output metadata file before trying to write the data.
*   Depends on `apache-beam[gcp]>=2.25,!=2.26,<3`.
*   Depends on `keras-tuner>=1,<1.0.2`.
*   Depends on `kfp-pipeline-spec>=0.1.3,<0.2`.
*   Depends on `ml-metadata>=0.26.0,<0.27.0`.
*   Depends on `tensorflow>=1.15.2,!=2.0.*,!=2.1.*,!=2.2.*,!=2.4.*,<3`.
*   Depends on `tensorflow-data-validation>=0.26,<0.27`.
*   Depends on `tensorflow-model-analysis>=0.26,<0.27`.
*   Depends on `tensorflow-serving>=1.15,!=2.0.*,!=2.1.*,!=2.2.*,!=2.4.*,<3`.
*   Depends on `tensorflow-transform>=0.26,<0.27`.
*   Depends on `tfx-bsl>=0.26.1,<0.27`.

## Documentation updates

*   N/A

# Version 0.25.0

## Major Features and Improvements

*   Supported multiple artifacts for Transform's input example and output
    transformed example channels.
*   Added support for processing specific spans in file-based ExampleGen with
    range configuration.
*   Added ContainerExecutableSpec in portable IR to support container components
    portable orchestrator.
*   Added Placeholder utility library. Placeholder can be used to represent
    not-yet-available value at pipeline authoring time.
*   Added support for the `tfx.dsl.io.fileio` pluggable filesystem interface,
    with initial support for local files and the Tensorflow GFile filesystem
    implementation.
*   SDK and example code now uses `tfx.dsl.io.fileio` instead of `tf.io.gfile`
    when possible for filesystem I/O implementation portability.
*   From this release TFX will also be hosting nightly packages on
    https://pypi-nightly.tensorflow.org. To install the nightly package use the
    following command:

    ```
    pip install -i https://pypi-nightly.tensorflow.org/simple tfx
    ```
    Note: These nightly packages are unstable and breakages are likely to happen.
    The fix could often take a week or more depending on the complexity
    involved for the wheels to be available on the PyPI cloud service. You can
    always use the stable version of TFX available on PyPI by running the
    command
    ```
    pip install tfx
    ```
*   Added CloudTuner KFP e2e example running on Google Cloud Platform with
    distributed tuning.
*   Migrated BigQueryExampleGen to the new `ReadFromBigQuery` on all runners.
*   Introduced Kubeflow V2 DAG runner, which is based on
    [Kubeflow IR spec](https://github.com/kubeflow/pipelines/blob/master/api/v2alpha1/pipeline_spec.proto).
    Same as `KubeflowDagRunner` it will compile the DSL pipeline into a payload
    but not trigger the execution locally.
*   Added compile time check for schema mismatch in Kubeflow V2 runner.
*   Added 'penguin' example. Penguin example uses Palmer Penguins dataset and
    classify penguin species using four numeric features.
*   Iris e2e examples are replaced by penguin examples.
*   TFX BeamDagRunner is migrated to use the tech stack built on top of [IR](https://github.com/tensorflow/tfx/blob/master/tfx/proto/orchestration/pipeline.proto).
    While this is no-op to users, it is a major step towards supporting more
    flexible TFX DSL [semetic](https://github.com/tensorflow/community/blob/master/rfcs/20200601-tfx-udsl-semantics.md).
    Please refer to the [RFC](https://github.com/tensorflow/community/blob/master/rfcs/20200705-tfx-ir.md)
    of IR to learn more details.
*   Supports forward compatibility when evolving TFX artifact types, which
    allows jobs of old release and new release run with the same MLMD instance.
*   Graduated the portable/beam_dag_runner.py to beam/beam_dag_runner.py


## Breaking changes

*   Moved the directory that CLI stores pipeline information from
    ${HOME}/${ORCHESTRATOR} to ${HOME}/tfx/${ORCHESTRATOR}. For example,
    "~/kubeflow" was changed to "~/tfx/kubeflow". This directory is used to
    store pipeline information including pipeline ids in the Kubeflow Pipelines
    cluster which are needed to create runs or update pipelines.
    These files will be moved automatically when it is first used and no
    separate action is needed.
    See https://github.com/tensorflow/tfx/blob/master/docs/guide/cli.md for the
    detail.

### For pipeline authors

*   N/A

### For component authors

*   N/A

## Deprecations

*   Modules under `tfx.components.base` have been deprecated and moved to
    `tfx.dsl.components.base` in preparation for releasing a pipeline authoring
    package without explicit Tensorflow dependency.
*   Deprecated setting `instance_name` at pipeline node level. Instead, users
    are encouraged to set `id` explicitly of any pipeline node through newly
    added APIs.

## Bug fixes and other changes

*   Added the LocalDagRunner to allow local pipeline execution without using
    Apache Beam. This functionality is in development.
*   Introduced dependency to `tensorflow-cloud` Python package, with intention
    to separate out Google Cloud Platform specific extensions.
*   Depends on `mmh>=2.2,<3` in container image for potential performance
    improvement for Beam based hashes.
*   New extra dependencies `[examples]` is required to use codes inside
    tfx/examples.
*   Fixed the run_component script.
*   Stopped depending on `WTForms`.
*   Fixed an issue with Transform cache and beam 2.24-2.25 in an interactive
    notebook that caused it to fail.
*   Scripts - run_component - Added a way to output artifact properties.
*   Fixed an issue resulting in incorrect cache miss to ExampleGen when no
    `beam_pipeline_args` is provided.
*   Changed schema as an optional input channel of Trainer as schema can be
    accessed from TFT graph too.
*   Fixed an issue during recording of a component's execution where
    "missing or modified key in exec_properties" was raised from MLMD when
    `exec_properties` both omitted an existing property and added a new
    property.
*   Supported users to set `id` of pipeline nodes directly.
*   Added a new template, 'penguin' which is simple subset of
    [penguin examples](https://github.com/tensorflow/tfx/tree/master/tfx/examples/penguin),
    and uses the same
    [Palmer Penguins](https://allisonhorst.github.io/palmerpenguins/articles/intro.html)
    dataset. The new template focused on easy ingestion of user's own data.
*   Changed default data path for the taxi template from `tfx-template/data`
    to `tfx-template/data/taxi`.
*   Fixed a bug which crashes the pusher when infra validation did not pass.
*   Depends on `apache-beam[gcp]>=2.25,<3`.
*   Depends on `attrs>=19.3.0,<21`.
*   Depends on `kfp-pipeline-spec>=0.1.2,<0.2`.
*   Depends on `kfp>=1.1.0,<2`.
*   Depends on `ml-metadata>=0.25,<0.26`.
*   Depends on `tensorflow-cloud>=0.1,<0.2`.
*   Depends on `tensorflow-data-validation>=0.25,<0.26`.
*   Depends on `tensorflow-hub>=0.9.0,<0.10`.
*   Depends on `tensorflow-model-analysis>=0.25,<0.26`.
*   Depends on `tensorflow-transform>=0.25,<0.26`.
*   Depends on `tfx-bsl>=0.25,<0.26`.

## Documentation updates

*   N/A

# Version 0.24.1

## Major Features and Improvements

*   N/A

## Bug fixes and other changes

*   Fixes issues where custom property access of a missing property created an invalid MLMD Artifact protobuf message.

### Deprecations

*   N/A

## Breaking changes

*   N/A

### For pipeline authors

*   N/A

### For component authors

*   N/A

## Documentation updates

*   N/A

# Version 0.24.0

## Major Features and Improvements

*   Use TFXIO and batched extractors by default in Evaluator.
*   Supported custom split configuration for ExampleGen and its downstream
    components. Instead of hardcoded 'train' and 'eval' splits, TFX components
    now can process the custom splits generated by ExampleGen. For details,
    please refer to [ExampleGen doc](https://github.com/tensorflow/tfx/blob/r0.24.0/docs/guide/examplegen.md#custom-examplegen)
*   Added python 3.8 support.

## Bug fixes and other changes

*   Supported CAIP Runtime 2.2 for online prediction pusher.
*   Used 'python -m ' style for container entrypoints.
*   Stopped depending on `google-resumable-media`.
*   Stopped depending on `Werkzeug`.
*   Depends on `absl-py>=0.9,<0.11`.
*   Depends on `apache-beam[gcp]>=2.24,<3`.
*   Depends on `ml-metadata>=0.24,<0.25`.
*   Depends on `protobuf>=3.12.2,<4`.
*   Depends on `tensorflow-data-validation>=0.24.1,<0.25`.
*   Depends on `tensorflow-model-analysis>=0.24.3,<0.25`.
*   Depends on `tensorflow-transform>=0.24.1,<0.25`.
*   Depends on `tfx-bsl>=0.24.1,<0.25`.

## Breaking changes

*   N/A

### For pipeline authors

*   N/A

### For component authors

*   N/A

## Documentation updates

*   N/A

## Deprecations

*   Deprecated python 3.5 support.

# Version 0.23.1
*   This is a bug fix version (to resolve impossible dependency conflicts).
## Major Features and Improvements

*   N/A

## Bug fixes and other changes

*   Stopped depending on `google-resumable-media`.
*   Depends on `apache-beam[gcp]>=2.24,<3`.
*   Depends on `tensorflow-data-validation>=0.23.1,<0.24`.

## Breaking changes

*   N/A

### For pipeline authors

*   N/A

### For component authors

*   N/A

## Documentation updates

*   N/A

## Deprecations

*   Deprecated Python 3.5 support.

# Version 0.23.0

## Major Features and Improvements
*   Added TFX DSL IR compiler that encodes a TFX pipeline into a DSL proto.
*   Supported feature based split partition in ExampleGen.
*   Added the ConcatPlaceholder to tfx.dsl.component.experimental.placeholders.
*   Changed Span information as a property of ExampleGen's output artifact.
    Deprecated ExampleGen input (external) artifact.
*   Added ModelRun artifact for Trainer for storing training related files,
    e.g., Tensorboard logs. Trainer's Model artifact now only contain pure
    models (check `tfx/utils/path_utils.py` for details).
*   Added support for `tf.train.SequenceExample` in ExampleGen:
    *   ImportExampleGen now supports `tf.train.SequenceExample` importing.
    *   base_example_gen_executor now supports `tf.train.SequenceExample` as
        output payload format, which can be utilized by custom ExampleGen.
*   Added Tuner component and its integration with Google Cloud Platform as
    the execution and hyperparemeter optimization backend.
*   Switched Transform component to use the new TFXIO code path. Users may
    potentially notice large performance improvement.
*   Added support for primitive artifacts to InputValuePlaceholder.
*   Supported multiple artifacts for Trainer and Tuner's input example Channel.
*   Supported split configuration for Trainer and Tuner.
*   Supported split configuration for Evaluator.
*   Supported split configuration for StatisticsGen, SchemaGen and
    ExampleValidator. SchemaGen will now use all splits to generate schema
    instead of just using `train` split. ExampleValidator will now validate all
    splits against given schema instead of just validating `eval` split.
*   Component authors now can create a TFXIO instance to get access to the
    data through `tfx.components.util.tfxio_utils`. As TFX is going to
    support more data payload formats and data container formats, using
    `tfxio_utils` is encouraged to avoid dealing directly with each combination.
    TFXIO is the interface of [Standardized TFX Inputs](
    https://github.com/tensorflow/community/blob/master/rfcs/20191017-tfx-standardized-inputs.md).
*   Added experimental BaseStubExecutor and StubComponentLauncher to test TFX
    pipelines.
*   Added experimental TFX Pipeline Recorder to record output artifacts of the
    pipeline.
*   Supported multiple artifacts in an output Channel to match a certain input
    Channel's artifact count. This enables Transform component to process
    multiple artifacts.
*   Transform component's transformed examples output is now optional (enabled
    by default). This can be disabled by specifying parameter
    `materialize=False` when constructing the component.
*   Supported `Version` spec in input config for file based ExampleGen.
*   Added custom config to Transform component and made it available to
    pre-processing fn.
*   Supported custom extractors in Evaluator.
*   Deprecated tensorflow dependency from MLMD python client.
*   Supported `Date` spec in input config for file based ExampleGen.
*   Enabled analyzer cache optimization in the Transform component:
    *   specify `analyzer_cache` to use the cache generated from a previous run.
    *   specify parameter `disable_analyzer_cache=True` (False by default) to
        disable cache (won't generate cache output).
*   Added support for width modifiers in Span and Version specs for file based
    ExampleGen.

## Bug fixes and other changes
*   Added Tuner component to Iris e2e example.
*   Relaxed the rule that output artifact uris must be newly created. This is a
    temporary workaround to make retry work. We will introduce a more
    comprehensive solution for idempotent execution.
*   Made evaluator output optional (while still recommended) for pusher.
*   Moved BigQueryExampleGen to `tfx.extensions.google_cloud_big_query`.
*   Moved BigQuery ML Pusher to `tfx.extensions.google_cloud_big_query.pusher`.
*   Removed Tuner from custom_components/ as it's supported under components/
    now.
*   Added support of non tf.train.Example protos as internal data payload
    format by ImportExampleGen.
*   Used thread local storage for `label_utils.scoped_labels()` to make it
    thread safe.
*   Requires [Bazel](https://bazel.build/) to build TFX source code.
*   Upgraded python version in TFX docker images to 3.7. Older version of
    python (2.7/3.5/3.6) is not available anymore in `tensorflow/tfx` images
    on docker hub. Virtualenv is not used anymore.
*   Stopped requiring `avro-python3`.
*   Depends on `absl-py>=0.7,<0.9`.
*   Depends on `apache-beam[gcp]>=2.23,<3`.
*   Depends on `pyarrow>=0.17,<0.18`.
*   Depends on `attrs>=19.3.0,<20`.
*   Depends on `ml-metadata>=0.23,<0.24`.
*   Depends on `tensorflow>=1.15.2,!=2.0.*,!=2.1.*,!=2.2.*,<3`.
    * Note: Dependency like `tensorflow-transform` might impose a narrower
      range of `tensorflow`.
*   Depends on `tensorflow-data-validation>=0.23,<0.24`.
*   Depends on `tensorflow-model-analysis>=0.23,<0.24`.
*   Depends on `tensorflow-serving-api>=1.15,!=2.0.*,!=2.1.*,!=2.2.*,<3`.
*   Depends on `tensorflow-transform>=0.23,<0.24`.
*   Depends on `tfx-bsl>=0.23,<0.24`.
*   Added execution_result_pb2.ExecutorOutput as an Optional return value of
    BaseExecutor. This change is backward compatible to all existing executors.
*   Added executor_output_uri and stateful_working_dir to Executor's context.

## Breaking changes
*   Changed the URIs of the value artifacts to point to files.
*   De-duplicated the
    tfx.dsl.component.experimental.executor_specs.CommandLineArgumentType
    union type in favor of
    tfx.dsl.component.experimental.placeholders.CommandLineArgumentType


### For pipeline authors
*   Moved BigQueryExampleGen to `tfx.extensions.google_cloud_big_query`. The
    previous module path from `tfx.components` is not available anymore. This is
    a breaking change.
*   Moved BigQuery ML Pusher to `tfx.extensions.google_cloud_big_query.pusher`.
    The previous module path from `tfx.extensions.google_cloud_big_query_ml`
    is not available anymore.
*   Updated beam pipeline args, users now need to set both `direct_running_mode`
    and `direct_num_workers` explicitly for multi-processing.
*   Added required 'output_data_format' execution property to
    FileBaseExampleGen.
*   Changed ExampleGen to take a string as input source directly instead of a
    Channel of external artifact:
    *   Previously deprecated `input_base` Channel is changed to string type
        instead of Channel. This is a breaking change, users should pass string
        directly to `input_base`.
*   Fully removed csv_input and tfrecord_input in dsl_utils. This is a breaking
    change, users should pass string directly to `input_base`.

### For component authors
*   Changed GetInputSourceToExamplePTransform interface by removing input_dict.
    This is a breaking change, custom ExampleGens need to follow the interface
    change.
*   Changed ExampleGen to take a string as input source directly instead of a
    Channel of external artifact:
    *   `input` Channel is deprecated. The use of `input` is valid but
        should change to string type `input_base` ASAP.

## Documentation updates
* N/A

## Deprecations
*   ExternalArtifact and `external_input` function are deprecated. The use
    of `external_input` with ExampleGen `input` is still valid but should change
    to use `input_base` ASAP.
*   Note: We plan to remove Python 3.5 support after this release.

# Version 0.22.2

## Major Features and Improvements

*   N/A

## Bug fixes and other changes

*   Reuse Examples artifact type introduced in TFX 0.23 to allow older release jobs running together with TFX 0.23+ release.

### Deprecations

*   N/A

## Breaking changes

*   N/A

### For pipeline authors

*   N/A

### For component authors

*   N/A

## Documentation updates

*   N/A

# Version 0.22.1

## Major Features and Improvements
* N/A

## Bug fixes and other changes
*   Depends on 'tensorflowjs>=2.0.1.post1,<3' for `[all]` dependency.
*   Fixed the name of the usage telemetry when tfx templates are used.
*   Depends on `tensorflow-data-validation>=0.22.2,<0.23.0`.
*   Depends on `tensorflow-model-analysis>=0.22.2,<0.23.0`.
*   Depends on `tfx-bsl>=0.22.1,<0.23.0`.
*   Depends on `ml-metadata>=0.22.1,<0.23.0`.

## Breaking changes

### For pipeline authors
* N/A

### For component authors
* N/A

## Documentation updates
* N/A

## Deprecations
* N/A

# Version 0.22.0

## Major Features and Improvements
*   Introduced experimental Python function component decorator (`@component`
    decorator under `tfx.dsl.component.experimental.decorators`) allowing
    Python function-based component definition.
*   Added the experimental TemplatedExecutorContainerSpec executor class that
    supports structural placeholders (not Jinja placeholders).
*   Added the experimental function "create_container_component" that
    simplifies creating container-based components.
*   Implemented a TFJS rewriter.
*   Added the scripts/run_component.py script which makes it easy to run the
    component code and executor code. (Similar to scripts/run_executor.py)
*   Added support for container component execution to BeamDagRunner.
*   Introduced experimental generic Artifact types for ML workflows.
*   Added support for `float` execution properties.

## Bug fixes and other changes
*   Migrated BigQueryExampleGen to the new (experimental) `ReadFromBigQuery`
    PTramsform when not using Dataflow runner.
*   Enhanced add_downstream_node / add_upstream_node to apply symmetric changes
    when being called. This method enables task-based dependencies by enforcing
    execution order for synchronous pipelines on supported platforms. Currently,
    the supported platforms are Airflow, Beam, and Kubeflow Pipelines. Note that
    this API call should be considered experimental, and may not work with
    asynchronous pipelines, sub-pipelines and pipelines with conditional nodes.
*   Added the container-based sample pipeline (download, filter, print)
*   Removed the incomplete cifar10 example.
*   Removed `python-snappy` from `[all]` extra dependency list.
*   Tests depends on `apache-airflow>=1.10.10,<2`;
*   Removed test dependency to tzlocal.
*   Fixes unintentional overriding of user-specified setup.py file for Dataflow
    jobs when running on KFP container.
*   Made ComponentSpec().inputs and .outputs behave more like real dictionaries.
*   Depends on `kerastuner>=1,<2`.
*   Depends on `pyyaml>=3.12,<6`.
*   Depends on `apache-beam[gcp]>=2.21,<3`.
*   Depends on `grpcio>=2.18.1,<3`.
*   Depends on `kubernetes>=10.0.1,<12`.
*   Depends on `tensorflow>=1.15,!=2.0.*,<3`.
*   Depends on `tensorflow-data-validation>=0.22.0,<0.23.0`.
*   Depends on `tensorflow-model-analysis>=0.22.1,<0.23.0`.
*   Depends on `tensorflow-transform>=0.22.0,<0.23.0`.
*   Depends on `tfx-bsl>=0.22.0,<0.23.0`.
*   Depends on `ml-metadata>=0.22.0,<0.23.0`.
*   Depends on 'tensorflowjs>=2.0.1.post1,<3' for `[all]` dependency.
*   Fixed a bug in `io_utils.copy_dir` which prevent it to work correctly for
    nested sub-directories.

## Breaking changes

### For pipeline authors
*   Changed custom config for the Do function of Trainer and Pusher to accept
    a JSON-serialized dict instead of a dict object. This also impacts all the
    Do functions under `tfx.extensions.google_cloud_ai_platform` and
    `tfx.extensions.google_cloud_big_query_ml`. Note that this breaking
    change occurs at the signature of the executor's Do function. Therefore, if
    the user did not customize the Do function, and the compile time SDK version
    is aligned with the run time SDK version, previous pipelines should still
    work as intended. If the user is using a custom component with customized
    Do function, `custom_config` should be assumed to be a JSON-serialized
    string from next release.
*   For users of BigQueryExampleGen, `--temp_location` is now a required Beam
    argument, even for DirectRunner. Previously this argument was only required
    for DataflowRunner. Note that the specified value of `--temp_location`
    should point to a Google Cloud Storage bucket.
*   Revert current per-component cache API (with `enable_cache`, which was only
    available in tfx>=0.21.3,<0.22), in preparing for a future redesign.

### For component authors
*   Converted the BaseNode class attributes to the constructor parameters. This
    won't affect any components derived from BaseComponent.
*   Changed the encoding of the Integer and Float artifacts to be more portable.

## Documentation updates
*   Added concept guides for understanding TFX pipelines and components.
*   Added guides to building Python function-based components and
    container-based components.
*   Added BulkInferrer component and TFX CLI documentation to the table of
    contents.

## Deprecations
*   Deprecating Py2 support

# Version 0.21.5

## Major Features and Improvements

*   N/A

## Bug fixes and other changes

*   Reuse Examples artifact type introduced in TFX 0.23 to allow older release jobs running together with TFX 0.23+ release.
*   Removed python-snappy from [all] extra dependency list.

### Deprecations

*   N/A

## Breaking changes

*   N/A

### For pipeline authors

*   N/A

### For component authors

*   N/A

## Documentation updates

*   N/A

# Version 0.21.4

## Major Features and Improvements

## Bug fixes and other changes
*   Fixed InfraValidator signal handling bug on BeamDagRunner.
*   Dropped "Type" suffix from primitive type artifact names (Integer, Float,
    String, Bytes).

### Deprecations

## Breaking changes

### For pipeline authors

### For component authors

## Documentation updates

# Version 0.21.3

## Major Features and Improvements
*   Added run/pipeline link when creating runs/pipelines on KFP through TFX CLI.
*   Added support for `ValueArtifact`, whose attribute `value` allows users to
    access the content of the underlying file directly in the executor. Support
    Bytes/Integer/String/Float type. Note: interactive resolution does not
    support this for now.
*   Added InfraValidator component that is used as an early warning layer
    before pushing a model into production.

## Bug fixes and other changes
*   Starting this version, TFX will only release python3 packages.
*   Replaced relative import with absolute import in generated templates.
*   Added a native keras model in the taxi template and the template now uses
    generic Trainer.
*   Added support of TF 2.1 runtime configuration for AI Platform Prediction
    Pusher.
*   Added support for using ML Metadata ArtifactType messages as Artifact
    classes.
*   Changed CLI behavior to create new versions of pipelines instead of
    delete and create new ones when pipelines are updated for KFP. (Requires
    kfp >= 0.3.0)
*   Added ability to enable quantization in tflite rewriter.
*   Added k8s pod labels when the pipeline is executed via KubeflowDagRunner for
    better usage telemetry.
*   Parameterized the GCP taxi pipeline sample for easily ramping up to full
    taxi dataset.
*   Added support for hyphens(dash) in addition to underscores in CLI flags.
    Underscores will be supported as well.
*   Fixed ill-formed underscore in the markdown visualization when running on
    KFP.
*   Enabled per-component control for caching with enable_cache argument in
    each component.

### Deprecations

## Breaking changes

### For pipeline authors

### For component authors

## Documentation updates

# Version 0.21.2

## Major Features and Improvements
*   Updated `StatisticsGen` to optionally consume a schema `Artifact`.
*   Added support for configuring the `StatisticsGen` component via serializable
    parts of `StatsOptions`.
*   Added Keras guide doc.
*   Changed Iris model_to_estimator e2e example to use generic Trainer.
*   Demonstrated how TFLite is supported in TFX by extending MNIST example
    pipeline to also train a TFLite model.

## Bug fixes and other changes
*   Fix the behavior of Trainer Tensorboard visualization when caching is used.
*   Added component documentation and guide on using TFLite in TFX.
*   Relaxed the PyYaml dependency.

### Deprecations
*   Model Validator (its functionality is now provided by the Evaluator).

## Breaking changes

### For pipeline authors

### For component authors

## Documentation updates

# Version 0.21.1

## Major Features and Improvements
*   Pipelines compiled using KubeflowDagRunner now defaults to using the
    gRPC-based MLMD server deployed in Kubeflow Pipelines clusters when
    performing operations on pipeline metadata.
*   Added tfx model rewriting and tflite rewriter.
*   Added LatestBlessedModelResolver as an experimental feature which gets the
    latest model that was blessed by model validator.
*   The specific `Artifact` subclass that was serialized (if defined in the
    deserializing environment) will be used when deserializing `Artifact`s and
    when reading `Artifact`s from ML Metadata (previously, objects of the
    generic `tfx.types.artifact.Artifact` class were created in some cases).
*   Updated Evaluator's executor to support model validation.
*   Introduced awareness of chief worker to Trainer's executor, in case running
    in distributed training cluster.
*   Added a Chicago Taxi example with native Keras.
*   Updated TFLite converter to work with TF2.
*   Enabled filtering by artifact producer and output key in ResolverNode.

## Bug fixes and other changes
*   Added --skaffold_cmd flag when updating a pipeline for kubeflow in CLI.
*   Changed python_version to 3.7 when using TF 1.15 and later for Cloud AI Platform Prediction.
*   Added 'tfx_runner' label for CAIP, BQML and Dataflow jobs submitted from
    TFX components.
*   Fixed the Taxi Colab notebook.
*   Adopted the generic trainer executor when using CAIP Training.
*   Depends on 'tensorflow-data-validation>=0.21.4,<0.22'.
*   Depends on 'tensorflow-model-analysis>=0.21.4,<0.22'.
*   Depends on 'tensorflow-transform>=0.21.2,<0.22'.
*   Fixed misleading logs in Taxi pipeline portable Beam example.

### Deprecations

## Breaking changes
*   Remove "NOT_BLESSED" artifact.
*   Change constants ARTIFACT_PROPERTY_BLESSED_MODEL_* to ARTIFACT_PROPERTY_BASELINE_MODEL_*.

### For pipeline authors

### For component authors

## Documentation updates

# Version 0.21.0

## Major Features and Improvements

*   TFX version 0.21.0 will be the last version of TFX supporting Python 2.
*   Added experimental cli option `template`, which can be used to scaffold a
    new pipeline from TFX templates. Currently the `taxi` template is provided
    and more templates would be added in future versions.
*   Added support for `RuntimeParameter`s to allow users can specify templated
    values at runtime. This is currently only supported in Kubeflow Pipelines.
    Currently, only attributes in `ComponentSpec.PARAMETERS` and the URI of
    external artifacts can be parameterized (component inputs / outputs can
    not yet be parameterized). See
    `tfx/examples/chicago_taxi_pipeline/taxi_pipeline_runtime_parameter.py`
    for example usage.
*   Users can access the parameterized pipeline root when defining the
    pipeline by using the `pipeline.ROOT_PARAMETER` placeholder in
    KubeflowDagRunner.
*   Users can pass appropriately encoded Python `dict` objects to specify
    protobuf parameters in `ComponentSpec.PARAMETERS`; these will be decoded
    into the proper protobuf type. Users can avoid manually constructing complex
    nested protobuf messages in the component interface.
*   Added support in Trainer for using other model artifacts. This enables
    scenarios such as warm-starting.
*   Updated trainer executor to pass through custom config to the user module.
*   Artifact type-specific properties can be defined through overriding the
    `PROPERTIES` dictionary of a `types.artifact.Artifact` subclass.
*   Added new example of chicago_taxi_pipeline on Google Cloud Bigquery ML.
*   Added support for multi-core processing in the Flink and Spark Chicago Taxi
    PortableRunner example.
*   Added a metadata adapter in Kubeflow to support logging the Argo pod ID as
    an execution property.
*   Added a prototype Tuner component and an end-to-end iris example.
*   Created new generic trainer executor for non estimator based model, e.g.,
    native Keras.
*   Updated to support passing `tfma.EvalConfig` in evaluator when calling TFMA.
*   Added an iris example with native Keras.
*   Added an MNIST example with native Keras.

## Bug fixes and other changes
*   Switched the default behavior of KubeflowDagRunner to not mounting GCP
    secret.
*   Fixed "invalid spec: spec.arguments.parameters[6].name 'pipeline-root' is
    not unique" error when the user include `pipeline.ROOT_PARAMETER` and run
    pipeline on KFP.
*   Added support for an hparams artifact as an input to Trainer in
    preparation for tuner support.
*   Refactored common dependencies in the TFX dockerfile to a base image to
    improve the reliability of image building process.
*   Fixes missing Tensorboard link in KubeflowDagRunner.
*   Depends on `apache-beam[gcp]>=2.17,<2.18`
*   Depends on `ml-metadata>=0.21,<0.22`.
*   Depends on `tensorflow-data-validation>=0.21,<0.22`.
*   Depends on `tensorflow-model-analysis>=0.21,<0.22`.
*   Depends on `tensorflow-transform>=0.21,<0.22`.
*   Depends on `tfx-bsl>=0.21,<0.22`.
*   Depends on `pyarrow>=0.14,<0.15`.
*   Removed `tf.compat.v1` usage for iris and cifar10 examples.
*   CSVExampleGen: started using the CSV decoding utilities in `tfx-bsl`
    (`tfx-bsl>=0.15.2`)
*   Fixed problems with Airflow tutorial notebooks.
*   Added performance improvements for the Transform Component (for statistics
    generation).
*   Raised exceptions when container building fails.
*   Enhanced custom slack component by adding a kubeflow example.
*   Allowed windows style paths in Transform component cache.
*   Fixed bug in CLI (--engine=kubeflow) which uses hard coded obsolete image
    (TFX 0.14.0) as the base image.
*   Fixed bug in CLI (--engine=kubeflow) which could not handle skaffold
    response when an already built image is reused.
*   Allowed users to specify the region to use when serving with AI Platform.
*   Allowed users to give deterministic job id to AI Platform Training job.
*   System-managed artifact properties ("name", "state", "pipeline_name" and
    "producer_component") are now stored as ML Metadata artifact custom
    properties.
*   Fixed loading trainer and transformation functions from python module files
    without the .py extension.
*   Fixed some ill-formed visualization when running on KFP.
*   Removed system info from artifact properties and use channels to hold info
    for generating MLMD queries.
*   Rely on MLMD context for inter-component artifact resolution and execution
    publishing.
*   Added pipeline level context and component run level context.
*   Included test data for examples/chicago_taxi_pipeline in package.
*   Changed `BaseComponentLauncher` to require the user to pass in an ML
    Metadata connection object instead of a ML Metadata connection config.
*   Capped version of Tensorflow runtime used in Google Cloud integration to
    1.15.
*   Updated Chicago Taxi example dependencies to Beam 2.17.0, Flink 1.9.1, Spark
    2.4.4.
*   Fixed an issue where `build_ephemeral_package()` used an incorrect path to
    locate the `tfx` directory.
*   The ImporterNode now allows specification of general artifact properties.
*   Added 'tfx_executor', 'tfx_version' and 'tfx_py_version' labels for CAIP,
    BQML and Dataflow jobs submitted from TFX components.
*   Use '_' instead of '/' in feature names of several examples to avoid
    potential clash with namescope separator.


### Deprecations

## Breaking changes

### For pipeline authors
*   Standard artifact TYPE_NAME strings were reconciled to match their class
    names in `types.standard_artifacts`.
*   The "split" property on multiple artifacts has been replaced with the
    JSON-encoded "split_names" property on a single grouped artifact.
*   The execution caching mechanism was changed to rely on ML Metadata
    pipeline context. Existing cached executions will not be reused when running
    on this version of TFX for the first time.
*   The "split" property on multiple artifacts has been replaced with the
    JSON-encoded "split_names" property on a single grouped artifact.

### For component authors
*   Artifact type name strings to the `types.artifact.Artifact` and
    `types.channel.Channel` classes are no longer supported; usage here should
    be replaced with references to the artifact subclasses defined in
    `types.standard_artfacts.*` or to custom subclasses of
    `types.artifact.Artifact`.

## Documentation updates

# Version 0.15.0

## Major Features and Improvements

*   Offered unified CLI for tfx pipeline actions on various orchestrators
    including Apache Airflow, Apache Beam and Kubeflow.
*   Polished experimental interactive notebook execution and visualizations so
    they are ready for use.
*   Added BulkInferrer component to TFX pipeline, and corresponding offline
    inference taxi pipeline.
*   Introduced ImporterNode as a special TFX node to register external resource
    into MLMD so that downstream nodes can use as input artifacts. An example
    `taxi_pipeline_importer.py` enabled by ImporterNode was added to showcase
    the user journey of user-provided schema (issue #571).
*   Added experimental support for TFMA fairness indicator thresholds.
*   Demonstrated DirectRunner multi-core processing in Chicago Taxi example,
    including Airflow and Beam.
*   Introduced `PipelineConfig` and `BaseComponentConfig` to control the
    platform specific settings for pipelines and components.
*   Added a custom Executor of Pusher to push model to BigQuery ML for serving.
*   Added KubernetesComponentLauncher to support launch ExecutorContainerSpec in
    a Kubernetes cluster.
*   Made model validator executor forward compatible with TFMA change.
*   Added Iris flowers classification example.
*   Added support for serialization and deserialization of components.
*   Made component launcher extensible to support launching components on
    multiple platforms.
*   Simplified component package names.
*   Introduced BaseNode as the base class of any node in a TFX pipeline DAG.
*   Added docker component launcher to launch container component.
*   Added support for specifying pipeline root in runtime when run on
    KubeflowDagRunner. A default value can be provided when constructing the TFX
    pipeline.
*   Added basic span support in ExampleGen to ingest file based data sources
    that can be updated regularly by upstream.
*   Branched serving examples under chicago_taxi_pipeline/ from chicago_taxi/
    example.
*   Supported beam arg 'direct_num_workers' for multi-processing on local.
*   Improved naming of standard component inputs and outputs.
*   Improved visualization functionality in the experimental TFX notebook
    interface.
*   Allowed users to specify output file format when compiling TFX pipelines
    using KubeflowDagRunner.
*   Introduced ResolverNode as a special TFX node to resolve input artifacts for
    downstream nodes. ResolverNode is a convenient way to wrap TFX Resolver, a
    logical unit for resolving input artifacts.
*   Added cifar-10 example to demonstrate image classification.
*   Added container builder feature in the CLI tool for container-based custom
    python components. This is specifically for the Kubeflow orchestration
    engine, which requires containers built with the custom python code.
*   Demonstrated DirectRunner multi-core processing in Chicago Taxi example,
    including Airflow and Beam.
*   Added Kubeflow artifact visualization of inputs, outputs and execution
    properties for components using a Markdown file. Added Tensorboard to
    Trainer components as well.

## Bug fixes and other changes

*   Bumped test dependency to kfp (Kubeflow Pipelines SDK) to be at version
    0.1.31.2.
*   Fixed trainer executor to correctly make `transform_output` optional.
*   Updated Chicago Taxi example dependency tensorflow to version >=1.14.0.
*   Updated Chicago Taxi example dependencies tensorflow-data-validation,
    tensorflow-metadata, tensorflow-model-analysis, tensorflow-serving-api, and
    tensorflow-transform to version >=0.14.
*   Updated Chicago Taxi example dependencies to Beam 2.14.0, Flink 1.8.1, Spark
    2.4.3.
*   Adopted new recommended way to access component inputs/outputs as
    `component.outputs['output_name']` (previously, the syntax was
    `component.outputs.output_name`).
*   Updated Iris example to skip transform and use Keras model.
*   Fixed the check for input artifact existence in base driver.
*   Fixed bug in AI Platform Pusher that prevents pushes after first model, and
    not being marked as default.
*   Replaced all usage of deprecated `tensorflow.logging` with `absl.logging`.
*   Used special user agent for all HTTP requests through googleapiclient and
    apitools.
*   Transform component updated to use `tf.compat.v1` according to the TF 2.0
    upgrading procedure.
*   TFX updated to use `tf.compat.v1` according to the TF 2.0 upgrading
    procedure.
*   Added Kubeflow local example pipeline that executes components in-cluster.
*   Fixed a bug that prevents updating execution type.
*   Fixed a bug in model validator driver that reads across pipeline boundaries
    when resolving latest blessed model.
*   Depended on `apache-beam[gcp]>=2.16,<3`
*   Depended on `ml-metadata>=0.15,<0.16`
*   Depended on `tensorflow>=1.15,<3`
*   Depended on `tensorflow-data-validation>=0.15,<0.16`
*   Depended on `tensorflow-model-analysis>=0.15.2,<0.16`
*   Depended on `tensorflow-transform>=0.15,<0.16`
*   Depended on 'tfx_bsl>=0.15.1,<0.16'
*   Made launcher return execution information, containing populated inputs,
    outputs, and execution id.
*   Updated the default configuration for accessing MLMD from pipelines running
    in Kubeflow.
*   Updated Airflow developer tutorial
*   CSVExampleGen: started using the CSV decoding utilities in `tfx-bsl`
    (`tfx-bsl>=0.15.2`)
*   Added documentation for Fairness Indicators.

### Deprecations

*   Deprecated component_type in favor of type.
*   Deprecated component_id in favor of id.
*   Move beam_pipeline_args out of additional_pipeline_args as top level
    pipeline param
*   Deprecated chicago_taxi folder, beam setup scripts and serving examples are
    moved to chicago_taxi_pipeline folder.

## Breaking changes

*   Moved beam setup scripts from examples/chicago_taxi/ to
    examples/chicago_taxi_pipeline/
*   Moved interactive notebook classes into `tfx.orchestration.experimental`
    namespace.
*   Starting from 1.15, package `tensorflow` comes with GPU support. Users won't
    need to choose between `tensorflow` and `tensorflow-gpu`. If any GPU devices
    are available, processes spawned by all TFX components will try to utilize
    them; note that in rare cases, this may exhaust the memory of the device(s).
*   Caveat: `tensorflow` 2.0.0 is an exception and does not have GPU support. If
    `tensorflow-gpu` 2.0.0 is installed before installing `tfx`, it will be
    replaced with `tensorflow` 2.0.0. Re-install `tensorflow-gpu` 2.0.0 if
    needed.
*   Caveat: MLMD schema auto-upgrade is now disabled by default. For users who
    upgrades from 0.13 and do not want to lose the data in MLMD, please refer to
    [MLMD documentation](https://github.com/google/ml-metadata/blob/master/g3doc/get_started.md#upgrade-mlmd-library)
    for guide to upgrade or downgrade MLMD database. Users who upgraded from TFX
    0.14 should not be affected since there is not schema change between these
    two versions.

### For pipeline authors

*   Deprecated the usage of `tf.contrib.training.HParams` in Trainer as it is
    deprecated in TF 2.0. User module relying on member method of that class
    will not be supported. Dot style property access will be the only supported
    style from now on.
*   Any SavedModel produced by tf.Transform <=0.14 using any tf.contrib ops (or
    tf.Transform ops that used tf.contrib ops such as tft.quantiles,
    tft.bucketize, etc.) cannot be loaded with TF 2.0 since the contrib library
    has been removed in 2.0. Please refer to this
    [issue](https://github.com/tensorflow/tfx/issues/838).

### For component authors

## Documentation updates

*   Added conceptual info on Artifacts to guide/index.md

# Version 0.14.0

## Major Features and Improvements

*   Added support for Google Cloud ML Engine Training and Serving as extension.
*   Supported pre-split input for ExampleGen components
*   Added ImportExampleGen component for importing tfrecord files with TF
    Example data format
*   Added a generic ExampleGen component to reduce the work of custom ExampleGen
*   Released Python 3 type hints and added support for Python 3.6 and 3.7.
*   Added an Airflow integration test for chicago_taxi_simple example.
*   Updated tfx docker image to use Python 3.6 on Ubuntu 16.04.
*   Added example for how to define and add a custom component.
*   Added PrestoExampleGen component.
*   Added Parquet executor for ExampleGen component.
*   Added Avro executor for ExampleGen component.
*   Enables Kubeflow Pipelines users to specify arbitrary ContainerOp decorators
    that can be applied to each pipeline step.
*   Added scripts and instructions for running the TFX Chicago Taxi example on
    Spark (via Apache Beam).
*   Introduced a new mechanism of artifact info passing between components that
    relies solely on ML Metadata.
*   Unified driver and execution logging to go through tf.logging.
*   Added support for Beam as an orchestrator.
*   Introduced the experimental InteractiveContext environment for iterative
    notebook development, as well as an example Chicago Taxi notebook in this
    environment with TFDV / TFMA examples.
*   Enabled Transform and Trainer components to specify user defined function
    (UDF) module by Python module path in addition to path to a module file.
*   Enable ImportExampleGen component for Kubeflow.
*   Enabled SchemaGen to infer feature shape.
*   Enabled metadata logging and pipeline caching capability for KubeflowRunner.
*   Used custom container for AI Platform Trainer extension.
*   Introduced ExecutorSpec, which generalizes the representation of executors
    to include both Python classes and containers.
*   Supported run context for metadata tracking of tfx pipeline.

### Deprecations

*   Deprecated 'metadata_db_root' in favor of passing in
    metadata_connection_config directly.
*   airflow_runner.AirflowDAGRunner is renamed to
    airflow_dag_runner.AirflowDagRunner.
*   runner.KubeflowRunner is renamed to kubeflow_dag_runner.KubeflowDagRunner.
*   The "input" and "output" exec_properties fields for ExampleGen executors
    have been renamed to "input_config" and "output_config", respectively.
*   Declared 'cmle_training_args' on trainer and 'cmle_serving_args' on pusher
    deprecated. User should use the `trainer/pusher` executors in
    tfx.extensions.google_cloud_ai_platform module instead.
*   Moved tfx.orchestration.gcp.cmle_runner to
    tfx.extensions.google_cloud_ai_platform.runner.
*   Deprecated csv_input and tfrecord_input, use external_input instead.

## Bug fixes and other changes

*   Updated components and code samples to use `tft.TFTransformOutput` (
    introduced in tensorflow_transform 0.8). This avoids directly accessing the
    DatasetSchema object which may be removed in tensorflow_transform 0.14 or
    0.15.
*   Fixed issue #113 to have consistent type of train_files and eval_files
    passed to trainer user module.
*   Fixed issue #185 preventing the Airflow UI from visualizing the component's
    subdag operators and logs.
*   Fixed issue #201 to make GCP credentials optional.
*   Bumped dependency to kfp (Kubeflow Pipelines SDK) to be at version at least
    0.1.18.
*   Updated code example to
    *   use 'tf.data.TFRecordDataset' instead of the deprecated function
        'tf.TFRecordReader'
    *   add test to train, evaluate and export.
*   Component definition streamlined with explicit ComponentSpec and new style
    for defining component classes.
*   TFX now depends on `pyarrow>=0.14.0,<0.15.0` (through its dependency on
    `tensorflow-data-validation`).
*   Introduced 'examples' to the Trainer component API. It's recommended to use
    this field instead of 'transformed_examples' going forward.
*   Trainer can now run without the 'transform_output' input.
*   Added check for duplicated component ids within a pipeline.
*   String representations for Channel and Artifact (TfxType) classes were
    improved.
*   Updated workshop/setup/setup_demo.sh to fix version incompatibilities
*   Updated workshop by adding note and instructions to fix issue with GCC
    version when starting `airflow webserver`.
*   Prepared support for analyzer cache optimization in transform executor.
*   Fixed issue #463 correcting syntax in SCHEMA_EMPTY message.
*   Added an explicit check that pipeline name cannot exceed 63 characters.
*   SchemaGen takes a new argument, infer_feature_shape to indicate whether to
    infer shape of features in schema. Current default value is False, but we
    plan to remove default value for it in future.
*   Depended on 'click>=7.0,<8'
*   Depended on `apache-beam[gcp]>=2.14,<3`
*   Depended on `ml-metadata>=-1.14.0,<0.15`
*   Depended on `tensorflow-data-validation>=0.14.1,<0.15`
*   Depended on `tensorflow-model-analysis>=0.14.0,<0.15`
*   Depended on `tensorflow-transform>=0.14.0,<0.15`

## Breaking changes

### For pipeline authors

*   The "outputs" argument, which is used to override the automatically-
    generated output Channels for each component class has been removed; the
    equivalent overriding functionality is now available by specifying optional
    keyword arguments (see each component class definition for details).
*   The optional arguments "executor" and "unique_name" of component classes
    have been uniformly renamed to "executor_spec" and "instance_name",
    respectively.
*   The "driver" optional argument of component classes is no longer available:
    users who need to override the driver for a component should subclass the
    component and override the DRIVER_CLASS field.
*   The `example_gen.component.ExampleGen` class has been refactored into the
    `example_gen.component._QueryBasedExampleGen` and
    `example_gen.component.FileBasedExampleGen` classes.
*   pipeline_root passed to pipeline.Pipeline is now the root to the running
    pipeline instead of root of all pipelines.

### For component authors

*   Component class definitions have been simplified; existing custom components
    need to:
    *   specify a ComponentSpec contract and conform to new class definition
        style (see `base_component.BaseComponent`)
    *   specify `EXECUTOR_SPEC=ExecutorClassSpec(MyExecutor)` in the component
        definition to replace `executor=MyExecutor` from component constructor.
*   Artifact definitions for standard TFX components have moved from using
    string type names into being concrete Artifact classes (see each official
    TFX component's ComponentSpec definition in `types.standard_component_specs`
    and the definition of built-in Artifact types in
    `types.standard_artifacts`).
*   The `base_component.ComponentOutputs` class has been renamed to
    `base_component._PropertyDictWrapper`.
*   The tfx.utils.types.TfxType class has been renamed to tfx.types.Artifact.
*   The tfx.utils.channel.Channel class has been moved to tfx.types.Channel.
*   The "static_artifact_collection" argument to types.Channel has been renamed
    to "artifacts".
*   ArtifactType for artifacts will have two new properties: pipeline_name and
    producer_component.
*   The ARTIFACT_STATE_* constants were consolidated into the
    types.artifacts.ArtifactState enum class.

# Version 0.13.0

## Major Features and Improvements

*   Adds support for Python 3.5
*   Initial version of following orchestration platform supported:
    *   Kubeflow
*   Added TensorFlow Model Analysis Colab example
*   Supported split ratio for ExampleGen components
*   Supported running a single executor independently

## Bug fixes and other changes

*   Fixes issue #43 that prevent new execution in some scenarios
*   Fixes issue #47 that causes ImportError on chicago_taxi execution on
    dataflow
*   Depends on `apache-beam[gcp]>=2.12,<3`
*   Depends on `tensorflow-data-validation>=0.13.1,<0.14`
*   Depends on `tensorflow-model-analysis>=0.13.2,<0.14`
*   Depends on `tensorflow-transform>=0.13,<0.14`
*   Deprecations:
    *   PipelineDecorator is deprecated. Please construct a pipeline directly
        from a list of components instead.
*   Increased verbosity of logging to container stdout when running under
    Kubeflow Pipelines.
*   Updated developer tutorial to support Python 3.5+

## Breaking changes

*   Examples code are moved from 'examples' to 'tfx/examples': this ensures that
    PyPi package contains only one top level python module 'tfx'.

## Things to notice for upgrading

*   Multiprocessing on Mac OS >= 10.13 might crash for Airflow. See
    [AIRFLOW-3326](https://issues.apache.org/jira/browse/AIRFLOW-3326) for
    details and solution.

# Version 0.12.0

## Major Features and Improvements

*   Adding TFMA Architecture doc
*   TFX User Guide
*   Initial version of the following TFX components:
    *   CSVExampleGen - CSV data ingestion
    *   BigQueryExampleGen - BigQuery data ingestion
    *   StatisticsGen - calculates statistics for the dataset
    *   SchemaGen - examines the dataset and creates a data schema
    *   ExampleValidator - looks for anomalies and missing values in the dataset
    *   Transform - performs feature engineering on the dataset
    *   Trainer - trains the model
    *   Evaluator - performs analysis of the model performance
    *   ModelValidator - helps validate exported models ensuring that they are
        "good enough" to be pushed to production
    *   Pusher - deploys the model to a serving infrastructure, for example the
        TensorFlow Serving Model Server
*   Initial version of following orchestration platform supported:
    *   Apache Airflow
*   Polished examples based on the Chicago Taxi dataset.

## Bug fixes and other changes

*   Cleanup Colabs to remove TF warnings
*   Performance improvement during shuffling of post-transform data.
*   Changing example to move everything to one file in plugins
*   Adding instructions to refer to README when running Chicago Taxi notebooks

## Breaking changes<|MERGE_RESOLUTION|>--- conflicted
+++ resolved
@@ -17,7 +17,9 @@
 *   Increased docker timeout to 5 minutes for image building in CLI.
 *   Fixed KeyError when multiple Examples artifacts were used in Transform
     without materialization.
-*   Fixed error where Vertex Endpoints of the same name is not deduped
+*   Fixed error where Vertex Endpoints of the same name is not deduped.
+*   Fixed `ElwcBigQueryExampleGen` data serializiation error that was causing an assertion
+    failure on Beam. 
 
 ## Documentation Updates
 
@@ -65,10 +67,6 @@
     update exec_properties for its executor now, which enables {SPAN} feature.
 *   example_gen.utils.dict_to_example now accepts Numpy types
 *   Updated pytest to include v6.x
-<<<<<<< HEAD
-*   Fixed `ElwcBigQueryExampleGen` data serializiation error that was causing an assertion
-    failure on Beam. 
-=======
 *   Depends on `apache-beam[gcp]>=2.33,<3`.
 *   Depends on `ml-metadata>=1.4.0,<1.5.0`.
 *   Depends on `struct2tensor>=0.35.0,<0.36.0`.
@@ -102,7 +100,6 @@
 ## Bug Fixes and Other Changes
 
 *   Depends on `tensorflow>=1.15.2,!=2.0.*,!=2.1.*,!=2.2.*,!=2.3.*,!=2.4.*,!=2.5.*,<2.7`.
->>>>>>> e3a0421c
 
 ## Documentation Updates
 
